--- conflicted
+++ resolved
@@ -148,12 +148,7 @@
 
             if send_to_database:
                 image_name, init_vec_list = encryptRet.get()
-<<<<<<< HEAD
                 data_insertion.data_insert(image_name, image_date, image_time, init_vec_list, boxes, output_dir, label)
-=======
-                data_insertion.data_insert(
-                    image_name, image_date, image_time, init_vec_list, boxes, output_dir, label)
->>>>>>> 09f530de
 
             fps = 1 / (time.time() - start_time)
             if draw_frame:
