--- conflicted
+++ resolved
@@ -376,12 +376,8 @@
     Returns boxes and confidence scores that are above confidence threshold
     """
     scale = torch.Tensor([image_shape[1], image_shape[0], image_shape[1], image_shape[0]])
-<<<<<<< HEAD
-    boxes = (boxes * scale / resize_factor).to("cpu").numpy()
-=======
     scale = scale.to(boxes.device)
     boxes = (boxes * scale / resize_factor).to('cpu').numpy()
->>>>>>> 0f5ded33
     scores = conf.squeeze(0).data.cpu().numpy()[:, 1]
 
     # ignore low scores
